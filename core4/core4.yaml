--- conflicted
+++ resolved
@@ -154,16 +154,9 @@
    _general:
      language: EN
      menu:
-<<<<<<< HEAD
-      - About: /home4/devops/about
-      - Imprint: /home4/devops/imprint
-      - Privacy Policy: /home4/devops/pp
-      - Contact: bi-support@plan-net.com
-=======
        - About: /about
        - Mail: mailto:mail@mailer.com
      profile: /core4/api/v1/profile
->>>>>>> 45d6601e
      contact: mail@mailer.com
 
 # todo: this is to be the new setting with CORE4-492 ticket
