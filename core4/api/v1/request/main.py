--- conflicted
+++ resolved
@@ -1,13 +1,9 @@
-<<<<<<< HEAD
-# This Source Code Form is subject to the terms of the Mozilla Public License, v. 2.0. If a copy of the MPL was not distributed with this file, You can obtain one at https://mozilla.org/MPL/2.0/.
-=======
 #
 # Copyright 2018 Plan.Net Business Intelligence GmbH & Co. KG
 #
 # This Source Code Form is subject to the terms of the Mozilla Public
 # License, v. 2.0. If a copy of the MPL was not distributed with this
 # file, You can obtain one at https://mozilla.org/MPL/2.0/.
->>>>>>> cd8f118c
 
 """
 core4 :class:`.CoreRequestHandler`, based on :class:`.CoreBaseHandler`.
@@ -92,7 +88,6 @@
         """
         Instantiates the handler and sets error, card and help sources.
         """
-
         super().__init__()
 
         def rel(path):
