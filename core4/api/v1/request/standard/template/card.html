<!DOCTYPE html>
<html lang="en">
<!-- https://fezvrasta.github.io/bootstrap-material-design/docs/4.0/utilities/ -->

<head>
    <meta charset="UTF-8">
    <title>CARD {{ handler.__class__.__name__ }}</title>
    <meta name="viewport" content="width=device-width, initial-scale=1, shrink-to-fit=no">
    <link rel="stylesheet" type="text/css" href="{{ default_static('bootstrap-material-design.custom.css') }}">
    <link href="https://fonts.googleapis.com/icon?family=Material+Icons" rel="stylesheet">
    <style>
        .truncate {
            white-space: nowrap;
            overflow: hidden;
            width: 100%;
            text-overflow: ellipsis;
        }

        .md-chips {
            padding: 12px 0;

        }

        .md-chips .md-chip {
            margin: 0 5px 3px 0;
        }

        .md-chip-raised {
            box-shadow: 0 2px 2px 0 rgba(0, 0, 0, 0.14), 0 1px 5px 0 rgba(0, 0, 0, 0.12), 0 3px 1px -2px rgba(0, 0, 0, 0.2);
        }

        .md-chip {
            font-weight: 500;
            display: inline-block;
            background: var(--primary);
            padding: 2px 10px;
            font-size: 13px;
            color: #fff;
        }

        .md-chip-rounded {
            border-radius: 32px;
        }
        .widget-card-container, .widget-card{
            overflow-x: hidden;
            overflow-y: hidden;

        }
        .widget-card-container{
            background: grey;
        }
        .widget-card, .widget-card-container h1,h2,h3,h4, p {
            transition: background-color 0.4s ease;
            transition: color 0.4s ease;

        }
        .widget-card {
            padding: 35px 6px 6px 8px;
            position: relative;
            overflow: hidden;
            height: 231px;
            width: 361px;
            border-right: 1px dashed var(--primary);
            border-bottom: 1px dashed var(--primary);
        }

        .widget-footer {
            position: absolute;
            bottom: 9px;
            left: 9px;
        }

        .widget-footer .material-icons {
            position: relative;
            top: 3px;
            left: 2px;
            font-size: 20px;
        }

        .widget-title {
            margin-bottom: 4px;
            font-size: 19px;
            font-weight: 600;
        }

        .widget-subtitle {
            font-size: 15px;
            font-weight: 600;
        }

        .widget-icon {
            font-size: 52px;
        }

        .widget-description {
            width: 280px;
            font-size: 14px;
            line-height: 18px;
        }


        .theme-dark .widget-card {
            background-color: #424242;
        }

        .theme-dark .widget-title {
            color: #fff;
        }

        .theme-dark .widget-card-container {
            color: #fff;
        }

        .theme-light .widget-card-container {
            color: #424242;
        }

        .theme-light .widget-card {
            background-color: #fff;
        }

        .theme-light .widget-title {
            color: #424242;
        }
    </style>

</head>
<<<<<<< HEAD

<body class="theme-dark widget-card-container">
    <div class="container widget-card d-flex flex-row ">
        <!--<div class="d-flex flex-row widget-card__inner">-->
        <div class="pr-1">
            <i class="material-icons widget-icon text-primary">{{ icon }}</i>
        </div>
        <div class="d-flex flex-column pl-1">
            <h1 class="widget-title pt-1">{{ title }}</h1>
            <h2 class="widget-subtitle text-muted">{{ qual_name.rsplit('.')[0]+'…'+qual_name.rsplit('.')[-1] }}
            </h2>

            <div class="md-chips pt-0 pb-0">
                {% for t in tag[:3] %}
                <div class="md-chip">
                    {{t}}
                </div>
                {% end %}
            </div>
            <p class="widget-description text-muted pt-1 mt-1">
                {{description[:115]}}{% if len(description) > 115 %}…{% end %}
            </p>
            <div class="d-flex flex-row widget-footer">
                <small class="d-flex flex-row mr-3">
                    <i class="material-icons text-success">person</i>
                    <span class="text-muted pl-1 pt-1">{{author}}</span>
                </small>
                <small class="d-flex flex-row">
                    <i class="material-icons text-success">date_range</i>
                    <span class="text-muted pl-1 pt-1">{{created_at.strftime("%d.%m.%Y %H:%M")}}</span>
                </small>
            </div>




        </div>
    </div>



</body>
<!--<script src="{{ default_static('jq.pop.bsmd.min.js') }}"></script>-->
<script>
    (function () {
        const urlParams = new URLSearchParams(window.location.search);
        const dark = urlParams.get('dark') === 'true';
        if (dark) {
            document.querySelector('body').classList.add('theme-dark')
        } else {
            document.querySelector('body').classList.remove('theme-dark')
            document.querySelector('body').classList.add('theme-light')
        }

    })();
</script>
=======
<body>
    <h1>CARD of {{ handler.__class__.__name__ }}</h1>

    <hr/>

    <h2>{{ title }}</h2>
    <h4>{{ subtitle }}</h4>

    <ul>
        <li><b>AT:</b> {{ handler.started }}</li>
        <li><b>QUAL_NAME:</b> {{ qual_name }}</li>
        <li><b>AUTHOR:</b> {{ author }} </li>
        <li><b>ICON: <i class="material-icons">{{ icon }}</i></b> - {{ icon }}</li>
        <li><b>TAG:</b> {{ ", ".join(tag) }} </li>
        <li><b>RESOURCE ID:</b> {{ rsc_id }} </li>
        <li><b>PROJECT:</b> {{ project }} </li>
        <li><b>THIS PATTERN:</b>
            <ul>
            {% for p in pattern %}
                <li>
                    {% if p["name"] is not None %}
                        <b>{{ p["name"] }}:</b>
                    {% else %}
                        <b>no name:</b>
                    {% end if %}
                    {{ p["regex"] }}
                </li>
            {% end %}
            </ul>
        </li>

        <li><b>CONTAINER:</b> {{ container }} </li>
        <li><b>PROTECTED:</b> {{ protected }} </li>
        <li><b>CREATED AT:</b> {{ created_at }} </li>
        <li><b>STARTED AT:</b> {{ started_at }} </li>
        <li><b>TARGET:</b> {{ target }} </li>
        <li><b>THIS CARD:</b> {{ card_url }} </li>
        <li><b>THIS HELP:</b> {{ help_url }} </li>
        <li><b>THIS ENTER_URL:</b> {{ enter_url }} </li>
        <li><b>CLASS ARGS:</b> {{ args }} </li>
        <li><b>ENDPOINTS:</b>
            <ul>
                {% for ep in endpoint %}
                <li>
                    {{ ep }}
                    <ul>
                        <li><a href="{{ ep }}/_info/card/{{ rsc_id }}">card</a></li>
                        <li><a href="{{ ep }}/_info/help/{{ rsc_id }}">help</a></li>
                        {% if enter_url != None %}
                            <li>ENTER: <a href="{{ enter_url }}">{{ enter_url }}</a></li>
                        {% else %}
                            <li><a href="{{ ep }}/_info/enter/{{ rsc_id }}">enter</a></li>
                        {% end if %}
                    </ul>
                </li>
                {% end for %}
            </ul>
        </li>
        <li><b>DESCRIPTION:</b>
            <ul>
                <li>
                    <b>PLAIN TEXT:</b>
                    <pre>{{ description }}</pre>
                </li>
                <li>
                    <b>HTML:</b>
                    <pre>{% raw description_html %}</pre>
                </li>
                <li>
                    <b>parsing error:</b>
                    <pre>{{ "\n".join(description_error) }}</pre>
                </li>
            </ul>
        </li>
        <li><b>MISSING</b>
            <ul>
                {% if author is None %} <li> AUTHOR </li> {% end %}
                {% if not title %} <li> TITLE </li> {% end %}
                {% if method %}
                    {% for elem in method %}
                        {% if elem["parts"] %}
                            {% for part in elem["parts"] %}
                                {% if not elem["parts"][part] %}
                                    <li>
                                        {{ elem["method"].upper() }} - section
                                        <i> {{ part }} </i>
                                    </li>
                                {% end %}
                            {% end %}
                        {% else %}
                            <li>
                                {{ elem["method"].upper() }} documentation
                            </li>
                        {% end %}
                    {% end %}
                {% end %}
            </ul>
        </li>
    </ul>
    <hr/>

    {% raw description_html %}

    {% for elem in method %}

        <h2>{{ elem["method"].upper() }}</h2>

        {% raw elem["html"] %}

        <hr/>

    {% end %}

</body>
<script src="{{ default_static('jq.pop.bsmd.min.js') }}"></script>
>>>>>>> 03e90ad4
</body>

</html><|MERGE_RESOLUTION|>--- conflicted
+++ resolved
@@ -125,7 +125,6 @@
     </style>
 
 </head>
-<<<<<<< HEAD
 
 <body class="theme-dark widget-card-container">
     <div class="container widget-card d-flex flex-row ">
@@ -182,123 +181,7 @@
 
     })();
 </script>
-=======
-<body>
-    <h1>CARD of {{ handler.__class__.__name__ }}</h1>
 
-    <hr/>
-
-    <h2>{{ title }}</h2>
-    <h4>{{ subtitle }}</h4>
-
-    <ul>
-        <li><b>AT:</b> {{ handler.started }}</li>
-        <li><b>QUAL_NAME:</b> {{ qual_name }}</li>
-        <li><b>AUTHOR:</b> {{ author }} </li>
-        <li><b>ICON: <i class="material-icons">{{ icon }}</i></b> - {{ icon }}</li>
-        <li><b>TAG:</b> {{ ", ".join(tag) }} </li>
-        <li><b>RESOURCE ID:</b> {{ rsc_id }} </li>
-        <li><b>PROJECT:</b> {{ project }} </li>
-        <li><b>THIS PATTERN:</b>
-            <ul>
-            {% for p in pattern %}
-                <li>
-                    {% if p["name"] is not None %}
-                        <b>{{ p["name"] }}:</b>
-                    {% else %}
-                        <b>no name:</b>
-                    {% end if %}
-                    {{ p["regex"] }}
-                </li>
-            {% end %}
-            </ul>
-        </li>
-
-        <li><b>CONTAINER:</b> {{ container }} </li>
-        <li><b>PROTECTED:</b> {{ protected }} </li>
-        <li><b>CREATED AT:</b> {{ created_at }} </li>
-        <li><b>STARTED AT:</b> {{ started_at }} </li>
-        <li><b>TARGET:</b> {{ target }} </li>
-        <li><b>THIS CARD:</b> {{ card_url }} </li>
-        <li><b>THIS HELP:</b> {{ help_url }} </li>
-        <li><b>THIS ENTER_URL:</b> {{ enter_url }} </li>
-        <li><b>CLASS ARGS:</b> {{ args }} </li>
-        <li><b>ENDPOINTS:</b>
-            <ul>
-                {% for ep in endpoint %}
-                <li>
-                    {{ ep }}
-                    <ul>
-                        <li><a href="{{ ep }}/_info/card/{{ rsc_id }}">card</a></li>
-                        <li><a href="{{ ep }}/_info/help/{{ rsc_id }}">help</a></li>
-                        {% if enter_url != None %}
-                            <li>ENTER: <a href="{{ enter_url }}">{{ enter_url }}</a></li>
-                        {% else %}
-                            <li><a href="{{ ep }}/_info/enter/{{ rsc_id }}">enter</a></li>
-                        {% end if %}
-                    </ul>
-                </li>
-                {% end for %}
-            </ul>
-        </li>
-        <li><b>DESCRIPTION:</b>
-            <ul>
-                <li>
-                    <b>PLAIN TEXT:</b>
-                    <pre>{{ description }}</pre>
-                </li>
-                <li>
-                    <b>HTML:</b>
-                    <pre>{% raw description_html %}</pre>
-                </li>
-                <li>
-                    <b>parsing error:</b>
-                    <pre>{{ "\n".join(description_error) }}</pre>
-                </li>
-            </ul>
-        </li>
-        <li><b>MISSING</b>
-            <ul>
-                {% if author is None %} <li> AUTHOR </li> {% end %}
-                {% if not title %} <li> TITLE </li> {% end %}
-                {% if method %}
-                    {% for elem in method %}
-                        {% if elem["parts"] %}
-                            {% for part in elem["parts"] %}
-                                {% if not elem["parts"][part] %}
-                                    <li>
-                                        {{ elem["method"].upper() }} - section
-                                        <i> {{ part }} </i>
-                                    </li>
-                                {% end %}
-                            {% end %}
-                        {% else %}
-                            <li>
-                                {{ elem["method"].upper() }} documentation
-                            </li>
-                        {% end %}
-                    {% end %}
-                {% end %}
-            </ul>
-        </li>
-    </ul>
-    <hr/>
-
-    {% raw description_html %}
-
-    {% for elem in method %}
-
-        <h2>{{ elem["method"].upper() }}</h2>
-
-        {% raw elem["html"] %}
-
-        <hr/>
-
-    {% end %}
-
-</body>
-<script src="{{ default_static('jq.pop.bsmd.min.js') }}"></script>
->>>>>>> 03e90ad4
 </body>
 
 </html>