--- conflicted
+++ resolved
@@ -178,13 +178,7 @@
     @classmethod
     def on_event(cls, change):
         doc = change["fullDocument"]
-<<<<<<< HEAD
-        channel = 'event'
-        author = doc.get("author", None)
-        doc['channel'] = 'event'
-=======
         channel = doc.get("channel", None)
->>>>>>> 04185ad6
         data = json_encode(doc)
         for waiter, interest in cls.waiters.items():
             if channel in interest:
