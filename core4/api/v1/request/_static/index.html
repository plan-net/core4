--- conflicted
+++ resolved
@@ -1,33 +1,7 @@
-<<<<<<< HEAD
 <!DOCTYPE html><html lang=en><head><meta charset=utf-8><meta http-equiv=X-UA-Compatible content="IE=edge"><meta name=viewport content="width=device-width,initial-scale=1"><link rel=icon href=favicon.ico><title>CORE4OS</title><script>window.REDIRECTION = 'http://35.158.149.95/core4/api/v1/widgets'</script><script>window.APIBASE_CORE = "/core4/api";
       const dev = window.location.hostname.indexOf('localhost') > -1;
       if(dev){
         //local dev
         const devPrefix = "http://localhost:5001"
         window.APIBASE_CORE = devPrefix + window.APIBASE_CORE;
-      }</script><link href=assets/app.js rel=preload as=script><link href=assets/chunk-vendors.js rel=preload as=script></head><body><noscript><strong>We're sorry but pnbi-base doesn't work properly without JavaScript enabled. Please enable it to continue.</strong></noscript><div id=app></div><script src=assets/chunk-vendors.js></script><script src=assets/app.js></script></body></html>
-=======
-<!DOCTYPE html>
-<html lang="en">
-<head>
-    <meta charset="UTF-8">
-    <title>core4</title>
-    <link rel="stylesheet" type="text/css" href="widget/bootstrap-material-design.custom.css.css">
-</head>
-<body>
-
-<hr/>
-<h1>Welcome to core4</h1>
-<hr/>
-<ul>
-    <li>
-        <a href="/core4/api/login">LOGIN</a>
-    </li>
-    <li>
-        <a href="/core4/api/info">WIDGET COLLECTION</a>
-    </li>
-</ul>
-
-</body>
-</html>
->>>>>>> e37d888a
+      }</script><link href=assets/app.js rel=preload as=script><link href=assets/chunk-vendors.js rel=preload as=script></head><body><noscript><strong>We're sorry but pnbi-base doesn't work properly without JavaScript enabled. Please enable it to continue.</strong></noscript><div id=app></div><script src=assets/chunk-vendors.js></script><script src=assets/app.js></script></body></html>