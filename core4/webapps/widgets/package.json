{
  "name": "core-widgets",
  "version": "0.2.0",
  "core4": {
    "build_command": [
      "rm yarn.lock",
      "yarn install",
      "yarn build --dest dist --modern"
    ],
    "dist": "./dist"
  },
  "private": true,
  "scripts": {
    "serve": "vue-cli-service serve",
    "build": "vue-cli-service build",
    "lint": "vue-cli-service lint"
  },
  "dependencies": {
    "@dattn/dnd-grid": "^0.0.14",
<<<<<<< HEAD
    "core4ui": "^1.2.20",
=======
    "core4ui": "https://github.com/plan-net/core4ui.git#mmr.auth", 
>>>>>>> 1d784e52
    "vue-drag-drop": "^1.1.4"
  },
  "devDependencies": {
    "@vue/cli-plugin-babel": "^3.3.0",
    "@vue/cli-plugin-eslint": "^3.3.0",
    "@vue/cli-service": "^3.3.0",
    "@vue/eslint-config-standard": "^4.0.0",
    "babel-eslint": "^10.0.1",
    "eslint": "^5.8.0",
    "eslint-plugin-vue": "^5.0.0",
    "node-sass": "^4.9.0",
    "sass-loader": "^7.0.1",
    "vue-template-compiler": "^2.5.21"
  },
  "eslintConfig": {
    "root": true,
    "env": {
      "node": true
    },
    "extends": [
      "plugin:vue/essential",
      "@vue/standard"
    ],
    "rules": {},
    "parserOptions": {
      "parser": "babel-eslint"
    }
  },
  "postcss": {
    "plugins": {
      "autoprefixer": {}
    }
  },
  "browserslist": [
    "> 1%",
    "last 2 versions",
    "not ie <= 8"
  ]
}<|MERGE_RESOLUTION|>--- conflicted
+++ resolved
@@ -17,11 +17,7 @@
   },
   "dependencies": {
     "@dattn/dnd-grid": "^0.0.14",
-<<<<<<< HEAD
-    "core4ui": "^1.2.20",
-=======
     "core4ui": "https://github.com/plan-net/core4ui.git#mmr.auth", 
->>>>>>> 1d784e52
     "vue-drag-drop": "^1.1.4"
   },
   "devDependencies": {
