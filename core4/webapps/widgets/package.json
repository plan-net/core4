{
  "name": "core-widgets",
  "version": "0.1.0",
  "core4": {
    "build_command": [
      "rm yarn.lock",
      "yarn install",
      "yarn build --dest dist --modern"
    ],
    "dist": "./dist"
  },
  "private": true,
  "scripts": {
    "serve": "vue-cli-service serve",
    "build": "vue-cli-service build",
    "lint": "vue-cli-service lint"
  },
  "dependencies": {
    "@dattn/dnd-grid": "^0.0.14",
<<<<<<< HEAD
    "core4ui": "^1.2.2",
=======
    "core4ui": "^1.2.4",
>>>>>>> a115f4a3
    "vue-drag-drop": "^1.1.4"
  },
  "devDependencies": {
    "@vue/cli-plugin-babel": "^3.3.0",
    "@vue/cli-plugin-eslint": "^3.3.0",
    "@vue/cli-service": "^3.3.0",
    "@vue/eslint-config-standard": "^4.0.0",
    "babel-eslint": "^10.0.1",
    "eslint": "^5.8.0",
    "eslint-plugin-vue": "^5.0.0",
    "node-sass": "^4.9.0",
    "sass-loader": "^7.0.1",
    "vue-template-compiler": "^2.5.21"
  },
  "eslintConfig": {
    "root": true,
    "env": {
      "node": true
    },
    "extends": [
      "plugin:vue/essential",
      "@vue/standard"
    ],
    "rules": {},
    "parserOptions": {
      "parser": "babel-eslint"
    }
  },
  "postcss": {
    "plugins": {
      "autoprefixer": {}
    }
  },
  "browserslist": [
    "> 1%",
    "last 2 versions",
    "not ie <= 8"
  ]
}<|MERGE_RESOLUTION|>--- conflicted
+++ resolved
@@ -17,11 +17,7 @@
   },
   "dependencies": {
     "@dattn/dnd-grid": "^0.0.14",
-<<<<<<< HEAD
-    "core4ui": "^1.2.2",
-=======
     "core4ui": "^1.2.4",
->>>>>>> a115f4a3
     "vue-drag-drop": "^1.1.4"
   },
   "devDependencies": {
