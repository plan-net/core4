--- conflicted
+++ resolved
@@ -7,7 +7,8 @@
 
         <v-tooltip>
           <v-btn
-            @click="$bus.$emit('edit-board-name')"
+            @click="$bus.$emit('e
+            dit-board-name')"
             color="primary"
             large
             dark
@@ -159,15 +160,6 @@
     Howto
   },
   mounted () {
-<<<<<<< HEAD
-
-=======
-    window.setTimeout(
-      function () {
-        this.onResize()
-      }.bind(this), 333
-    )
->>>>>>> 03e90ad4
   },
   methods: {
     openInNew (widget) {
@@ -179,23 +171,7 @@
       }
       window.open(path, '_blank')
     },
-<<<<<<< HEAD
-
     ...mapActions(['addToBoard', 'removeFromBoard', 'nextBoard', 'prevBoard']),
-=======
-    /*    mouseDown () {
-            this.isMouseDown = true
-          },
-          mouseUp () {
-            this.isMouseDown = false
-          }, */
-    onResize: lodash.debounce(function () {
-      this.elWidth = (this.$el || document.querySelector('body')).offsetWidth
-      this.elWidth -= this.widgetListOpen - 15 // wide List document.querySelector('.widget-list')).offsetWidth
-    },
-    600),
-    ...mapActions(['addToBoard', 'removeFromBoard']),
->>>>>>> 03e90ad4
     onOver () {
       this.over = true
     },
@@ -203,13 +179,6 @@
       this.addToBoard(item.widgetId)
     }
   },
-<<<<<<< HEAD
-=======
-  beforeDestroy () {
-    /*     this.$bus.$off('mouseOver')
-          this.$bus.$off('mouseOver') */
-  },
->>>>>>> 03e90ad4
   data () {
     return {
       elWidth: (this.$el || document.querySelector('body')).offsetWidth,
@@ -377,6 +346,9 @@
 <style scoped lang="scss">
   .theme--dark {
     .over {
+    
+    
+    
       box-shadow: 0px 0px 4px 2px rgba(255, 255, 255, 0.45) !important;
     }
 
