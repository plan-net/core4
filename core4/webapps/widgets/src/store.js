--- conflicted
+++ resolved
@@ -13,14 +13,7 @@
 export default new Vuex.Store({
   plugins,
   state: {
-<<<<<<< HEAD
     scales: [60, 0.3, 0.6, 0.9],
-    // widgetListOpen: 360,
-
-=======
-    scales: [60, 360, 680, 920],
-    widgetListOpen: 360,
->>>>>>> 03e90ad4
     widgetsObj: {},
     widgetsList: [],
 
