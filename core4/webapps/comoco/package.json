--- conflicted
+++ resolved
@@ -1,44 +1,64 @@
 {
   "name": "comoco",
+  "version": "1.0.1",
+  "private": true,
   "core4": {
-    "build_command": [
-      "yarn",
-      "yarn build --dest dist"
+    "build_command" : [
+      "rm yarn.lock",
+      "yarn install",
+      "yarn build --dest dist --modern"
+      
     ],
     "dist": "./dist"
   },
-  "version": "1.0.2",
-  "private": true,
   "scripts": {
     "serve": "vue-cli-service serve",
     "build": "vue-cli-service build",
-    "lint": "vue-cli-service lint"
+    "lint": "vue-cli-service lint",
+    "test:e2e": "vue-cli-syarnervice test:e2e"
   },
   "dependencies": {
     "highcharts": "^7.0.3",
     "highcharts-vue": "^1.2.0",
-<<<<<<< HEAD
-    "core4ui": "^1.3.2",
-=======
     "core4ui": "1.2.15",
->>>>>>> 6e2be7cf
     "vue-grid-layout": "^2.3.4",
     "vue-native-websocket": "2.0.12"
   },
   "devDependencies": {
-    "@vue/cli-plugin-babel": "~4.2.0",
-    "@vue/cli-plugin-eslint": "~4.2.0",
-    "@vue/cli-service": "~4.2.0",
-    "@vue/eslint-config-standard": "^5.1.0",
-    "babel-eslint": "^10.0.3",
-    "eslint": "^6.7.2",
-    "eslint-plugin-import": "^2.20.1",
-    "eslint-plugin-node": "^11.0.0",
-    "eslint-plugin-promise": "^4.2.1",
-    "eslint-plugin-standard": "^4.0.0",
-    "eslint-plugin-vue": "^6.1.2",
-    "sass": "^1.25.0",
-    "sass-loader": "^8.0.2",
-    "vue-template-compiler": "^2.6.11"
-  }
+    "@vue/cli-plugin-babel": "^3.3.0",
+    "@vue/cli-plugin-e2e-cypress": "^3.3.0",
+    "@vue/cli-plugin-eslint": "^3.3.0",
+    "@vue/cli-service": "^3.3.0",
+    "@vue/eslint-config-standard": "^4.0.0",
+    "babel-eslint": "^10.0.1",
+    "eslint": "^5.8.0",
+    "eslint-plugin-vue": "^5.0.0",
+    "node-sass": "^4.9.0",
+    "sass-loader": "^7.0.1",
+    "vue-template-compiler": "^2.5.21"
+  },
+  "eslintConfig": {
+    "root": true,
+    "env": {
+      "node": true
+    },
+    "extends": [
+      "plugin:vue/essential",
+      "@vue/standard"
+    ],
+    "rules": {},
+    "parserOptions": {
+      "parser": "babel-eslint"
+    }
+  },
+  "postcss": {
+    "plugins": {
+      "autoprefixer": {}
+    }
+  },
+  "browserslist": [
+    "> 1%",
+    "last 2 versions",
+    "not ie <= 8"
+  ]
 }