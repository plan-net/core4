import axios from 'axios'
import Vue from 'vue'
import { SSE } from '@/components/misc/sse.modified.js'
<<<<<<< HEAD
console.log('process.env.VUE_APP_APIBASE_CORE', process.env.VUE_APP_APIBASE_CORE)
=======
console.log('process.env.VUE_APP_APIBASE_APP', process.env.VUE_APP_APIBASE_APP)
>>>>>>> 5eef1cc3
const on = () => {}
const off = () => {}
export function getSSE (
  options = { endpoint: 'jobs/poll', json: {} }
) {
  const path = `${process.env.VUE_APP_APIBASE_CORE}/${options.endpoint}` // token necessary here because stream handling
  return new SSE(path, {
    headers: { 'Content-Type': 'text/plain' },
    payload: JSON.stringify(options.json) // dont touch, or sse will become GET ...
  })
}

const ApiService = {
  errorHandlerCaught (error = null) {
    const errorDetail = error.response.data
    let ret = false
    if (errorDetail.code === 403) {
      Vue.prototype.raiseError(error)
      ret = true
    }
    return ret
  },
  async get (resource) {
    on()
    try {
      const ret = await axios.get(resource)
      return ret
    } catch (err) {
      if (ApiService.errorHandlerCaught(err) === false) {
        throw err
      }
    } finally {
      off()
    }
  },

  async post (resource, data) {
    on()
    try {
      const ret = await axios.post(resource, data)
      return ret
    } catch (err) {
      if (ApiService.errorHandlerCaught(err) === false) {
        throw err
      }
    } finally {
      off()
    }
  },

  async put (resource, data) {
    on()
    try {
      const ret = await axios.put(resource, data)
      return ret
    } catch (err) {
      if (ApiService.errorHandlerCaught(err) === false) {
        throw err
      }
    } finally {
      off()
    }
  },

  async delete (resource) {
    on()
    try {
      const ret = await axios.delete(resource)
      return ret
    } catch (err) {
      if (ApiService.errorHandlerCaught(err) === false) {
        throw err
      }
    } finally {
      off()
    }
  },

  customRequest (data) {
    return axios(data)
  }
}

export default ApiService<|MERGE_RESOLUTION|>--- conflicted
+++ resolved
@@ -1,11 +1,7 @@
 import axios from 'axios'
 import Vue from 'vue'
 import { SSE } from '@/components/misc/sse.modified.js'
-<<<<<<< HEAD
-console.log('process.env.VUE_APP_APIBASE_CORE', process.env.VUE_APP_APIBASE_CORE)
-=======
 console.log('process.env.VUE_APP_APIBASE_APP', process.env.VUE_APP_APIBASE_APP)
->>>>>>> 5eef1cc3
 const on = () => {}
 const off = () => {}
 export function getSSE (
