--- conflicted
+++ resolved
@@ -10,20 +10,16 @@
  *                e. g. {<key 1>: <defaultValue>, <key n>: <defaultValue>}
  */
 function createObjectWithDefaultValues (iterableObj, defaultValue = 0) {
-  const iterator = Array.isArray(iterableObj)
-    ? iterableObj
-    : Object.keys(iterableObj)
-  const value = isFunction(defaultValue) ? defaultValue : clone(defaultValue)
+  let iterator = Array.isArray(iterableObj) ? iterableObj : Object.keys(iterableObj)
+  let value = isFunction(defaultValue) ? defaultValue : clone(defaultValue)
 
   // !!! clone function returns an empty object in case of
   // !!! cloning object values are functions
-  return clone(
-    iterator.reduce((computedResult, currentItem) => {
-      computedResult[currentItem] = value
-
-      return computedResult
-    }, {})
-  )
+  return clone(iterator.reduce((computedResult, currentItem) => {
+    computedResult[currentItem] = value
+
+    return computedResult
+  }, {}))
 
   // return clone(Object.assign(...iterator.map(k => ({ [k]: clone(defaultValue) }))))
 }
@@ -34,19 +30,6 @@
  * @returns {string}
  */
 function getBasePath () {
-<<<<<<< HEAD
-  const isSecure = (location && location.protocol === 'https:') || false
-
-  if (process.env.NODE_ENV === 'development') {
-    // development always runs under http
-    return process.env.VUE_APP_APIBASE_CORE_WS
-  } else {
-    // production
-    return (
-      (isSecure ? 'wss://' : 'ws://') +
-      `${window.location.host}${process.env.VUE_APP_APIBASE_CORE_WS}`
-    )
-=======
   let isSecure = location && location.protocol === 'https:' || false
 
   if (process.env.NODE_ENV === 'development') {
@@ -54,7 +37,6 @@
   } else {
     // production
     return (isSecure ? 'wss://' : 'ws://') + `${window.location.host}${process.env.VUE_APP_APIBASE_CORE_WS}`
->>>>>>> 6e2be7cf
   }
 }
 
@@ -146,21 +128,19 @@
       let head = {}
       let tail = head // queue of calls, 1-linked list
 
-      const ID = Math.random() // unique id
+      let ID = Math.random() // unique id
 
       function onmessage (e) {
         if (e.data !== ID) return // not our message
         head = head.next
-        const func = head.func
+        let func = head.func
         delete head.func
         func()
       }
 
-      if (window.addEventListener) {
-        // IE9+
+      if (window.addEventListener) { // IE9+
         window.addEventListener('message', onmessage)
-      } else {
-        // IE8
+      } else { // IE8
         window.attachEvent('onmessage', onmessage)
       }
 
@@ -168,7 +148,7 @@
         tail = tail.next = { func: func }
         window.postMessage(ID, '*')
       }
-    })()
+    }())
   }
 
   const next = (iter, callbacks, prev = undefined) => {
@@ -181,23 +161,20 @@
     }
 
     if (isPromise(value)) {
-      value.then(
-        val => {
-          onNext(val)
-          setImmediate(() => next(iter, callbacks, val))
-        },
-        err => {
-          onError(err)
-          setImmediate(() => next(iter, callbacks, err))
-        }
-      )
+      value.then(val => {
+        onNext(val)
+        setImmediate(() => next(iter, callbacks, val))
+      }, err => {
+        onError(err)
+        setImmediate(() => next(iter, callbacks, err))
+      })
     } else {
       onNext(value)
       setImmediate(() => next(iter, callbacks, value))
     }
   }
 
-  const gensync = fn => (...args) => ({
+  const gensync = (fn) => (...args) => ({
     subscribe: (onNext, onError, onCompleted) => {
       next(fn(...args), { onNext, onError, onCompleted })
     }
@@ -268,9 +245,7 @@
  * @returns {boolean}
  */
 function isFunction (functionToCheck) {
-  return (
-    functionToCheck && {}.toString.call(functionToCheck) === '[object Function]'
-  )
+  return functionToCheck && {}.toString.call(functionToCheck) === '[object Function]'
 }
 
 /**
@@ -290,10 +265,7 @@
  * @returns {boolean}
  */
 function isEmptyObject (objectToCheck) {
-  return (
-    Object.keys(objectToCheck).length === 0 &&
-    objectToCheck.constructor === Object
-  )
+  return Object.keys(objectToCheck).length === 0 && objectToCheck.constructor === Object
 }
 
 /**
